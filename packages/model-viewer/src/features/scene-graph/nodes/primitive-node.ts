--- conflicted
+++ resolved
@@ -150,12 +150,8 @@
       Promise<ThreeMaterial|ThreeMaterial[]|null> {
     const mvMaterial = this[$materials].get(material);
     if (mvMaterial != null) {
-<<<<<<< HEAD
       this.threeMesh.material = await mvMaterial[$getLoadedMaterial]();
-=======
-      this.mesh.material = await mvMaterial[$getLoadedMaterial]();
       this[$activeMaterialIdx] = material;
->>>>>>> cddf1b67
     }
     return this.threeMesh.material;
   }
